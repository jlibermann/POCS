import os
import re
import warnings
import subprocess
import shutil
import glob
import concurrent.futures

from skimage.feature import register_translation
from astropy.io import fits
from astropy import units as u
from astropy.time import Time
from astropy.table import Table as Table
from astropy.coordinates import SkyCoord

from dateutil import parser as date_parser
import matplotlib as mpl
mpl.use('Agg')
<<<<<<< HEAD
from mpl import pyplot as plt
=======
from matplotlib import pyplot as plt
>>>>>>> 5d34fd93

import numpy as np
import pandas as pd
import seaborn as sb

from astropy.visualization import quantity_support

from scipy.optimize import curve_fit

from .error import *
from . import PrintLog
from . import error
from . import current_time

# Plot support
sb.set()
quantity_support()

solve_re = [
    re.compile('RA,Dec = \((?P<center_ra>.*),(?P<center_dec>.*)\)'),
    re.compile('pixel scale (?P<pixel_scale>.*) arcsec/pix'),
    re.compile('Field rotation angle: up is (?P<rotation>.*) degrees E of N'),
]


def make_pretty_image(fname, timeout=15, verbose=False, **kwargs):
    """ Make a pretty picture

    Args:
        fname(str, required):       Filename to solve in either .cr2 or .fits extension.
        timeout(int, optional):     Timeout for the solve-field command, defaults to 60 seconds.
        verbose(bool, optional):    Show output, defaults to False.
    """
    assert os.path.exists(fname), warnings.warn("File doesn't exist, can't make pretty: {}".format(fname))
    title = '{} {}'.format(kwargs.get('title', ''), current_time().isot)

    solve_field = "{}/scripts/cr2_to_jpg.sh".format(os.getenv('POCS'), '/var/panoptes/POCS')
    cmd = [solve_field, fname, title]

    if kwargs.get('primary', False):
        cmd.append('link')

    if verbose:
        print(cmd)

    try:
        proc = subprocess.Popen(cmd, stdout=subprocess.PIPE, stderr=subprocess.STDOUT)
        if verbose:
            print(proc)
    except OSError as e:
        raise error.InvalidCommand("Can't send command to gphoto2. {} \t {}".format(e, run_cmd))
    except ValueError as e:
        raise error.InvalidCommand("Bad parameters to gphoto2. {} \t {}".format(e, run_cmd))
    except Exception as e:
        raise error.PanError("Timeout on plate solving: {}".format(e))

    return fname.replace('cr2', 'jpg')


def solve_field(fname, timeout=15, solve_opts=[], verbose=False, **kwargs):
    """ Plate solves an image.

    Args:
        fname(str, required):       Filename to solve in either .cr2 or .fits extension.
        timeout(int, optional):     Timeout for the solve-field command, defaults to 60 seconds.
        solve_opts(list, optional): List of options for solve-field.
        verbose(bool, optional):    Show output, defaults to False.
    """

    if fname.endswith('cr2'):
        fname = cr2_to_fits(fname, verbose=verbose, **kwargs)

    solve_field = "{}/scripts/solve_field.sh".format(os.getenv('POCS'), '/var/panoptes/POCS')

    if not os.path.exists(solve_field):
        raise InvalidSystemCommand("Can't find solve-field: {}".format(solve_field))

    if solve_opts:
        options = solve_opts
    else:
        options = [
            '--guess-scale',
            '--cpulimit', str(timeout),
            '--no-verify',
            '--no-plots',
            '--crpix-center',
            '--downsample', '4',
        ]
        if kwargs.get('clobber', True):
            options.append('--overwrite')
        if kwargs.get('skip_solved', True):
            options.append('--skip-solved')
        if 'ra' in kwargs:
            options.append('--ra')
            options.append(str(kwargs.get('ra')))
        if 'dec' in kwargs:
            options.append('--dec')
            options.append(str(kwargs.get('dec')))
        if 'radius' in kwargs:
            options.append('--radius')
            options.append(str(kwargs.get('radius')))

        if os.getenv('PANTEMP'):
            options.append('--temp-dir')
            options.append(os.getenv('PANTEMP'))

    cmd = [solve_field, ' '.join(options), fname]
    if verbose:
        print(cmd)

    try:
        proc = subprocess.Popen(cmd, universal_newlines=True, stdout=subprocess.PIPE, stderr=subprocess.STDOUT)
    except OSError as e:
        raise error.InvalidCommand("Can't send command to gphoto2. {} \t {}".format(e, run_cmd))
    except ValueError as e:
        raise error.InvalidCommand("Bad parameters to gphoto2. {} \t {}".format(e, run_cmd))
    except Exception as e:
        raise error.PanError("Timeout on plate solving: {}".format(e))

    return proc


def get_solve_field(fname, **kwargs):
    """ Convenience function to wait for `solve_field` to finish.

    This function merely passes the `fname` of the image to be solved along to `solve_field`,
    which returns a subprocess.Popen object. This function then waits for that command
    to complete, populates a dictonary with the EXIF informaiton and returns.

    Parameters
    ----------
    fname : {str}
        Name of file to be solved, either a FITS or CR2
    **kwargs : {dict}
        Options to pass to `solve_field`

    Returns
    -------
    dict
        Keyword information from the solved field
    """

    verbose = kwargs.get('verbose', False)

    proc = solve_field(fname, **kwargs)
    try:
        output, errs = proc.communicate(timeout=kwargs.get('timeout', 30))
    except subprocess.TimeoutExpired:
        proc.kill()
        output, errs = proc.communicate()

    out_dict = {}

    if errs is not None:
        warnings.warn("Error in solving: {}".format(errs))
    else:
        # Read the EXIF information from the CR2
        if fname.endswith('cr2'):
            out_dict.update(read_exif(fname))
            fname = fname.replace('cr2', 'new')  # astrometry.net default extension
            out_dict['solved_fits_file'] = fname

        try:
            out_dict.update(fits.getheader(fname))
        except OSError:
            if verbose:
                print("Can't read fits header for {}".format(fname))

        # Read items from the output
        # for line in output.split('\n'):
        #     for regexp in solve_re:
        #         matches = regexp.search(line)
        #         if matches:
        #             out_dict.update(matches.groupdict())
        #             if verbose:
        #                 print(matches.groupdict())

    return out_dict


def solve_offset(first_dict, second_dict, verbose=False):
    """ Measures the offset of two images.

    This calculates the offset between the center of two images after plate-solving.

    Note:
        See `solve_field` for example of dict to be passed as argument.

    Args:
        first_dict(dict):   Dictonary describing the first image.
        second_dict(dict):   Dictonary describing the second image.

    Returns:
        out(dict):      Dictonary containing items related to the offset between the two images.
    """
    assert 'center_ra' in first_dict, warnings.warn("center_ra required for first image solving offset.")
    assert 'center_ra' in second_dict, warnings.warn("center_ra required for second image solving offset.")
    assert 'pixel_scale' in first_dict, warnings.warn("pixel_scale required for solving offset.")

    if verbose:
        print("Solving offset")

    first_ra = float(first_dict['center_ra']) * u.deg
    first_dec = float(first_dict['center_dec']) * u.deg

    second_ra = float(second_dict['center_ra']) * u.deg
    second_dec = float(second_dict['center_dec']) * u.deg

    rotation = float(first_dict['rotation']) * u.deg

    pixel_scale = float(first_dict['pixel_scale']) * (u.arcsec / u.pixel)

    first_time = Time(first_dict['DATE-OBS'])
    second_time = Time(second_dict['DATE-OBS'])

    out = {}

    # The pixel scale for the camera on our unit is:
    out['pixel_scale'] = pixel_scale
    out['rotation'] = rotation

    # Time between offset
    delta_t = ((second_time - first_time).sec * u.second).to(u.minute)
    out['delta_t'] = delta_t

    # Offset in degrees
    delta_ra = second_ra - first_ra
    delta_dec = second_dec - first_dec

    out['delta_ra_deg'] = delta_ra
    out['delta_dec_deg'] = delta_dec

    # Offset in pixels
    delta_ra = delta_ra.to(u.arcsec) / pixel_scale
    delta_dec = delta_dec.to(u.arcsec) / pixel_scale

    out['delta_ra'] = delta_ra
    out['delta_dec'] = delta_dec

    # Out unit drifted this many pixels in a minute:
    ra_rate = (delta_ra / delta_t)
    out['ra_rate'] = ra_rate

    dec_rate = (delta_dec / delta_t)
    out['dec_rate'] = dec_rate

    # Standard sidereal rate
    sidereal_rate = (24 * u.hour).to(u.minute) / (360 * u.deg).to(u.arcsec)
    out['sidereal_rate'] = sidereal_rate

    # Sidereal rate with our pixel_scale
    sidereal_scale = 1 / (sidereal_rate * pixel_scale)
    out['sidereal_scale'] = sidereal_scale

    # Difference between our rate and standard
    sidereal_factor = ra_rate / sidereal_scale
    out['sidereal_factor'] = sidereal_factor

    # Number of arcseconds we moved
    ra_delta_as = pixel_scale * delta_ra
    out['ra_delta_as'] = ra_delta_as

    # How many milliseconds at sidereal we are off
    # (NOTE: This should be current rate, not necessarily sidearal)
    ra_ms_offset = (ra_delta_as * sidereal_rate).to(u.ms)
    out['ra_ms_offset'] = ra_ms_offset

    # Number of arcseconds we moved
    dec_delta_as = pixel_scale * delta_dec
    out['dec_delta_as'] = dec_delta_as

    # How many milliseconds at sidereal we are off
    # (NOTE: This should be current rate, not necessarily sidearal)
    dec_ms_offset = (dec_delta_as * sidereal_rate).to(u.ms)
    out['dec_ms_offset'] = dec_ms_offset

    return out


def cr2_to_fits(cr2_fname, fits_fname=None, clobber=True, fits_headers={}, remove_cr2=False, **kwargs):
    """ Convert a Canon CR2 file into FITS, saving keywords

    Args:
        cr2_fname(str):     Filename of CR2 to be converted to FITS
        fits_fname(str, optional): Name of FITS output file, defaults to same name as `cr2_fname`
            but with '.fits' extension
        clobber(bool):      Clobber existing FITS or not, defaults to False
        fits_headers(dict): Key/value pairs to be put into FITS header.
        remove_cr2(bool):   Bool indiciating if original file should be removed after conversion,
            defaults to False.

    Returns:
        fits.PrimaryHDU:   FITS file
    """

    verbose = kwargs.get('verbose', False)

    if fits_fname is None:
        fits_fname = cr2_fname.replace('.cr2', '.fits')

    if verbose:
        print("Converting CR2 to PGM: {}".format(cr2_fname))

    pgm = read_pgm(cr2_to_pgm(cr2_fname), remove_after=True)
    exif = read_exif(cr2_fname)

    hdu = fits.PrimaryHDU(pgm)

    hdu.header.set('APERTURE', exif.get('Aperture', ''))
    hdu.header.set('CAM-MULT', exif.get('Camera multipliers', ''))
    hdu.header.set('CAM-NAME', exif.get('Camera', ''))
    hdu.header.set('CREATOR', exif.get('Owner', '').replace('"', ''))
    hdu.header.set('DATE-OBS', date_parser.parse(exif.get('Timestamp', '')).isoformat())
    hdu.header.set('DAY-MULT', exif.get('Daylight multipliers', ''))
    hdu.header.set('EXPTIME', exif.get('Shutter', '').split(' ')[0])
    hdu.header.set('FILENAME', '/'.join(cr2_fname.split('/')[-1:]))
    hdu.header.set('FILTER', exif.get('Filter pattern', ''))
    hdu.header.set('ISO', exif.get('ISO speed', ''))
    hdu.header.set('MULTIPLY', exif.get('Daylight multipliers', ''))

    if verbose:
        print("Reading FITS header")
    for key, value in fits_headers.items():
        try:
            hdu.header.set(key.upper()[0: 8], "{}".format(value))
        except:
            pass

    try:
        if verbose:
            print("Saving fits file to: {}".format(fits_fname))
        hdu.writeto(fits_fname, output_verify='silentfix', clobber=clobber)
    except Exception as e:
        warnings.warn("Problem writing FITS file: {}".format(e))
    else:
        if remove_cr2:
            os.unlink(cr2_fname)

    return fits_fname


def cr2_to_pgm(cr2_fname, pgm_fname=None, dcraw='/usr/bin/dcraw', clobber=True, logger=PrintLog(verbose=False)):
    """ Converts CR2 to PGM using dcraw

    Args:
        cr2_fname(str):     Filename of CR2 to be converted
        pgm_fname(str, optional): Name of PGM output file. Optional. If nothing is provided
            then the PGM will have the same name as the input file but with the .pgm extension
        dcraw(str):         dcraw binary
        clobber(bool):      Clobber existing PGM or not, defaults to True
        logger(obj):        Object that can support standard logging methods, defaults to None.

    Returns:
        str:   PGM file name
    """
    assert os.path.exists(dcraw), "dcraw does not exist at location {}".format(dcraw)
    assert os.path.exists(cr2_fname), "cr2 file does not exist at location {}".format(cr2_fname)

    if pgm_fname is None:
        pgm_fname = cr2_fname.replace('.cr2', '.pgm')
    else:
        pgm_fname = pgm_fname

    if os.path.exists(pgm_fname) and not clobber:
        logger.debug("PGM file exists and clobber=False, returning existing file: {}".format(pgm_fname))
    else:
        try:
            # Build the command for this file
            command = '{} -t 0 -D -4 {}'.format(dcraw, cr2_fname)
            cmd_list = command.split()
            logger.debug("PGM Conversion command: \n {}".format(cmd_list))

            # Run the command
            if subprocess.check_call(cmd_list) == 0:
                logger.debug("PGM Conversion command successful")

        except subprocess.CalledProcessError as err:
            raise InvalidSystemCommand(msg="File: {} \n err: {}".format(cr2_fname, err))

    return pgm_fname


def read_exif(fname, dcraw='/usr/bin/dcraw'):
    """ Read a raw image file and return the EXIF information

    Args:
        fname(str):     Raw file to read
        dcraw(str):         dcraw binary

    Returns:
        dict:           EXIF information
    """
    assert fname is not None
    exif = {}

    try:
        # Build the command for this file
        command = '{} -i -v {}'.format(dcraw, fname)
        cmd_list = command.split()

        # Run the command
        raw_exif = subprocess.check_output(cmd_list).decode('utf-8').split('\n')[1: -1]
    except subprocess.CalledProcessError as err:
        raise InvalidSystemCommand(msg="File: {} \n err: {}".format(fname, err))

    if raw_exif:
        for line in raw_exif:
            key, value = line.split(': ')
            exif[key] = value

    return exif


def read_pgm(fname, byteorder='>', remove_after=False, logger=PrintLog(verbose=False)):
    """Return image data from a raw PGM file as numpy array.

    Note:
        Format Spec: http://netpbm.sourceforge.net/doc/pgm.html
        Source: http://stackoverflow.com/questions/7368739/numpy-and-16-bit-pgm

    Args:
        fname(str):         Filename of PGM to be converted
        byteorder(str):     Big endian, see Note.
        remove_after(bool):   Delete fname file after reading, defaults to False.
        clobber(bool):      Clobber existing PGM or not, defaults to True
        logger(obj):        Object that can support standard logging methods, defaults to PrintLog()

    Returns:
        numpy.array:        The raw data from the PGMx

    """

    with open(fname, 'rb') as f:
        buffer = f.read()

    try:
        header, width, height, maxval = re.search(
            b"(^P5\s(?:\s*#.*[\r\n])*"
            b"(\d+)\s(?:\s*#.*[\r\n])*"
            b"(\d+)\s(?:\s*#.*[\r\n])*"
            b"(\d+)\s(?:\s*#.*[\r\n]\s)*)", buffer).groups()
    except AttributeError:
        raise ValueError("Not a raw PGM file: '{}'".format(fname))
    else:
        if remove_after:
            os.remove(fname)

    data = np.frombuffer(buffer,
                         dtype='u1' if int(maxval) < 256 else byteorder + 'u2',
                         count=int(width) * int(height),
                         offset=len(header)
                         ).reshape((int(height), int(width)))

    return data


def read_image_data(fname):
    """ Read an image and return the data.

    Convenience function to open any kind of data we use

    Args:
        fname(str):    Filename of image

    Returns:
        np.array:   Image data
    """
    assert os.path.exists(fname), warnings.warn("File must exist to read: {}".format(fname))

    method_lookup = {
        'cr2': lambda fn: read_pgm(cr2_to_pgm(fn), remove_after=True),
        'fits': lambda fn: fits.open(fn)[0].data,
        'new': lambda fn: fits.open(fn)[0].data,
        'pgm': lambda fn: read_pgm(fn),
    }

    file_type = fname.split('.')[-1]
    method = method_lookup.get(file_type, None)

    d = np.array([])
    if method is not None:
        d = method(fname)

    return d


def measure_offset(d0, d1, info={}, crop=True, pixel_factor=100, rate=None, verbose=False):
    """ Measures the offset of two images.

    This is a small wrapper around `scimage.feature.register_translation`. For now just
    crops the data to be the center image.

    Note
    ----
        This method will automatically crop_data data sets that are large. To prevent
        this, set crop_data=False.

    Parameters
    ----------
    d0 : {np.array}
        Array representing PGM data for first file (i.e. the first image)
    d1 : {np.array}
        Array representing PGM data for second file (i.e. the second image)
    info : {dict}, optional
        Optional information about the image, such as pixel scale, rotation, etc. (the default is {})
    crop : {bool}, optional
        Crop the image before offseting (the default is True, which crops the data to 500x500)
    pixel_factor : {number}, optional
        Subpixel factor (the default is 100, which will give precision to 1/100th of a pixel)
    rate : {number}, optional
        The rate at which the mount is moving (the default is sidereal rate)
    verbose : {bool}, optional
        Print messages (the default is False)

    Returns
    -------
    dict
        A dictionary of information related to the offset
    """

    assert d0.shape == d1.shape, 'Data sets must be same size to measure offset'

    if crop_data and d0.shape[0] > 500:
        d0 = crop_data(d0)
        d1 = crop_data(d1)

    offset_info = {}

    # Default for tranform matrix
    unit_pixel = 1 * (u.degree / u.pixel)

    # Get the WCS transformation matrix
    transform = np.array([
        [info.get('cd11', unit_pixel).value, info.get('cd12', unit_pixel).value],
        [info.get('cd21', unit_pixel).value, info.get('cd22', unit_pixel).value]
    ])

    # We want the negative of the applied orientation
    # theta = info.get('orientation', 0 * u.deg) * -1

    # Rotate the images so N is up (+y) and E is to the right (+x)
    # rd0 = rotate(d0, theta.value)
    # rd1 = rotate(d1, theta.value)

    shift, error, diffphase = register_translation(d0, d1, pixel_factor)

    offset_info['shift'] = (shift[0], shift[1])
    # offset_info['error'] = error
    # offset_info['diffphase'] = diffphase

    if transform is not None:

        coords_delta = np.array(shift).dot(transform)
        if verbose:
            print("Δ coords: {}".format(coords_delta))

        # pixel_scale = float(info.get('pixscale', 10.2859)) * (u.arcsec / u.pixel)

        sidereal = (15 * (u.arcsec / u.second))

        # Default to guide rate (0.9 * sidereal)
        if rate is None:
            rate = 0.9 * sidereal

        # # Number of arcseconds we moved
        ra_delta_as = (coords_delta[0] * u.deg).to(u.arcsec)
        dec_delta_as = (coords_delta[1] * u.deg).to(u.arcsec)
        offset_info['ra_delta_as'] = ra_delta_as
        offset_info['dec_delta_as'] = dec_delta_as

        # # How many milliseconds at current rate we are off
        ra_ms_offset = (ra_delta_as / rate).to(u.ms)
        dec_ms_offset = (dec_delta_as / rate).to(u.ms)
        offset_info['ra_ms_offset'] = ra_ms_offset.round()
        offset_info['dec_ms_offset'] = dec_ms_offset.round()

        delta_time = info.get('delta_time', 125 * u.second)

        ra_rate_rate = ra_delta_as / delta_time
        dec_rate_rate = dec_delta_as / delta_time

        ra_delta_rate = 1.0 - ((sidereal + ra_rate_rate) / sidereal)  # percentage of sidereal
        dec_delta_rate = 1.0 - ((sidereal + dec_rate_rate) / sidereal)  # percentage of sidereal
        offset_info['ra_delta_rate'] = round(ra_delta_rate.value, 4)
        offset_info['dec_delta_rate'] = round(dec_delta_rate.value, 4)

    return offset_info


def crop_data(data, box_width=200, center=None, verbose=False):
    """ Return a cropped portion of the image

    Shape is a box centered around the middle of the data

    Args:
        data(np.array):     The original data, e.g. an image.
        box_width(int):     Size of box width in pixels, defaults to 200px
        center(tuple(int)): Crop around set of coords, defaults to image center.

    Returns:
        np.array:           A clipped (thumbnailed) version of the data
    """
    assert data.shape[0] >= box_width, "Can't clip data, it's smaller than {} ({})".format(box_width, data.shape)
    # Get the center
    if verbose:
        print("Data to crop: {}".format(data.shape))

    if center is None:
        x_len, y_len = data.shape
        x_center = int(x_len / 2)
        y_center = int(y_len / 2)
    else:
        x_center = int(center[0])
        y_center = int(center[1])
        if verbose:
            print("Using center: {} {}".format(x_center, y_center))

    box_width = int(box_width / 2)
    if verbose:
        print("Box width: {}".format(box_width))

    center = data[x_center - box_width: x_center + box_width, y_center - box_width: y_center + box_width]

    return center


def get_wcsinfo(fits_fname, verbose=False):
    """Returns the WCS information for a FITS file.

    Uses the `wcsinfo` astrometry.net utility script to get the WCS information from a plate-solved file

    Parameters
    ----------
    fits_fname : {str}
        Name of a FITS file that contains a WCS.
    verbose : {bool}, optional
        Verbose (the default is False)

    Returns
    -------
    dict
        Output as returned from `wcsinfo`
    """
    assert os.path.exists(fits_fname), warnings.warn("No file exists at: {}".format(fits_fname))

    wcsinfo = shutil.which('wcsinfo')
    if wcsinfo is None:
        wcsinfo = '/var/panoptes/astrometry/bin/wcsinfo'

    run_cmd = [wcsinfo, fits_fname]

    if verbose:
        print("wcsinfo command: {}".format(run_cmd))

    proc = subprocess.Popen(run_cmd, stdout=subprocess.PIPE, stderr=subprocess.STDOUT, universal_newlines=True)
    try:
        output, errs = proc.communicate(timeout=5)
    except subprocess.TimeoutExpired:
        proc.kill()
        output, errs = proc.communicate()

    unit_lookup = {
        'crpix0': u.pixel,
        'crpix1': u.pixel,
        'crval0': u.degree,
        'crval1': u.degree,
        'cd11': (u.deg / u.pixel),
        'cd12': (u.deg / u.pixel),
        'cd21': (u.deg / u.pixel),
        'cd22': (u.deg / u.pixel),
        'imagew': u.pixel,
        'imageh': u.pixel,
        'pixscale': (u.arcsec / u.pixel),
        'orientation': u.degree,
        'ra_center': u.degree,
        'dec_center': u.degree,
        'orientation_center': u.degree,
        'ra_center_h': u.hourangle,
        'ra_center_m': u.minute,
        'ra_center_s': u.second,
        'dec_center_d': u.degree,
        'dec_center_m': u.minute,
        'dec_center_s': u.second,
        'fieldarea': (u.degree * u.degree),
        'fieldw': u.degree,
        'fieldh': u.degree,
        'decmin': u.degree,
        'decmax': u.degree,
        'ramin': u.degree,
        'ramax': u.degree,
        'ra_min_merc': u.degree,
        'ra_max_merc': u.degree,
        'dec_min_merc': u.degree,
        'dec_max_merc': u.degree,
        'merc_diff': u.degree,
    }

    wcs_info = {}
    for line in output.split('\n'):
        try:
            k, v = line.split(' ')
            try:
                v = float(v)
            except:
                pass

            wcs_info[k] = float(v) * unit_lookup.get(k, 1)
        except ValueError:
            pass
            # print("Error on line: {}".format(line))

    wcs_info['wcs_file'] = fits_fname

    return wcs_info


def get_target_position(target, wcs_file, verbose=False):
    assert os.path.exists(wcs_file), warnings.warn("No WCS file: {}".format(wcs_file))
    assert isinstance(target, SkyCoord), warnings.warn("Must pass a SkyCoord")

    wcsinfo = shutil.which('wcs-rd2xy')
    if wcsinfo is None:
        wcsinfo = '/var/panoptes/astrometry/bin/wcs-rd2xy'

    run_cmd = [wcsinfo, '-w', wcs_file, '-r', str(target.ra.value), '-d', str(target.dec.value)]

    if verbose:
        print("wcsinfo command: {}".format(run_cmd))

    result = subprocess.check_output(run_cmd)
    lines = result.decode('utf-8').split('\n')
    if verbose:
        print("Result: {}".format(result))
        print("Lines: {}".format(lines))

    target_center = None

    for line in lines:
        center_match = re.match('.*pixel \((.*)\).*', line)
        if center_match:
            ra, dec = center_match.group(1).split(', ')
            if verbose:
                print(center_match)
                print(ra, dec)
            target_center = (float(dec), float(ra))

    if verbose:
        print("Target center: {}".format(target_center))
    return target_center


def get_pointing_error(fits_fname, verbose=False):
    """Gets the pointing error for the plate-solved FITS file.

    Gets the image center coordinates and compares this to the 'RA' and 'DEC' FITS
    headers in the same file. This is the difference between the target and actual.
    The separation (deg) is returned.

    Note
    ----
    Requires astrometry.net and utility scripts to be installed.

    Parameters
    ----------
    fits_fname : {str}
        Name of a FITS file that contains a WCS.

    Returns
    -------
    u.Quantity
        The degree separation of the target from the center of the image
    """
    assert os.path.exists(fits_fname), warnings.warn("No file exists at: {}".format(fits_fname))

    # Get the WCS info and the HEADER info
    wcs_info = get_wcsinfo(fits_fname)
    hdu = fits.open(fits_fname)[0]

    # Create two coordinates
    center = SkyCoord(ra=wcs_info['ra_center'], dec=wcs_info['dec_center'])
    target = SkyCoord(ra=float(hdu.header['RA']) * u.degree, dec=float(hdu.header['Dec']) * u.degree)

    if verbose:
        print("Center coords: {}".format(center))
        print("Target coords: {}".format(target))

    return center.separation(target)


def process_cr2(cr2_fname, fits_headers={}, solve=True, make_pretty=False, verbose=False, **kwargs):
    assert os.path.exists(cr2_fname), warnings.warn("File must exist: {}".format(cr2_fname))

    processed_info = {}

    try:
        if verbose:
            print("Processing image")

        if make_pretty:
            # If we have the object name, pass it to pretty image
            if 'title' in fits_headers:
                kwargs['title'] = "{}".format(fits_headers.get('title'))

            pretty_image = make_pretty_image(cr2_fname, **kwargs)
            processed_info['pretty_image'] = pretty_image

        if solve:
            try:
                solve_info = get_solve_field(cr2_fname, fits_headers=fits_headers, **kwargs)
                if verbose:
                    print("Solve info: {}".format(solve_info))

                processed_info.update(solve_info)
            except error.PanError as e:
                warnings.warn("Timeout while solving: {}".format(e))
            except Exception as e:
                raise error.PanError("Can't solve field: {}".format(e))
    except Exception as e:
        warnings.warn("Problem in processing: {}".format(e))

    return processed_info


def get_pec_data(image_dir, ref_image='guide_000.new',
                 observer=None, phase_length=480,
                 skip_solved=True, verbose=False, parallel=False, **kwargs):

    base_dir = os.getenv('PANDIR', '/var/panoptes')

    target_name, obs_date_start = image_dir.rstrip('/').split('/', 1)

    target_dir = '{}/images/fields/{}'.format(base_dir, image_dir)

    guide_images = glob.glob('{}/guide_*.cr2'.format(target_dir))
    image_files = glob.glob('{}/1*.cr2'.format(target_dir))
    guide_images.sort()
    image_files.sort()
    if verbose:
        print("Found {} files.".format(len(image_files)))

    # WCS Information
    ref_image = guide_images[-1]

    ref_solve_info = None

    # Solve the guide image if given a CR2
    if ref_image.endswith('cr2'):
        ref_solve_info = get_solve_field(ref_image)
        ref_image = ref_image.replace('cr2', 'new')

    # If no guide image, attempt a solve on similar fits
    if not os.path.exists(ref_image):
        if os.path.exists(ref_image.replace('new', 'fits')):
            ref_solve_info = get_solve_field(ref_image.replace('new', 'fits'))

    if verbose and ref_solve_info:
        print(ref_solve_info)

    assert os.path.exists(ref_image), warnings.warn("Ref image does not exist: {}".format(ref_image))

    ref_header = fits.getheader(ref_image)
    ref_info = get_wcsinfo(ref_image)
    if verbose:
        print(ref_image)
        # print(ref_header)

    # Reference time
    t0 = Time(ref_header.get('DATE-OBS', date_parser.parse(obs_date_start))).datetime

    img_info = []

    def solver(img):
        if verbose:
            print('*' * 80)
        header_info = {}
        if not os.path.exists(img.replace('cr2', 'wcs')):
            if verbose:
                print("No WCS, solving CR2: {}".format(img))

            header_info = get_solve_field(
                img,
                ra=ref_info['ra_center'].value,
                dec=ref_info['dec_center'].value,
                radius=10,
                verbose=verbose,
                **kwargs
            )

        # Get the WCS info for image
        if len(header_info) == 0:
            header_info.update(get_wcsinfo(img.replace('cr2', 'wcs')))
            header_info.update(fits.getheader(img.replace('cr2', 'new')))
            header_info.update(read_exif(img))

        hi = dict((k.lower(), v) for k, v in header_info.items())
        if verbose:
            print(hi)

        img_info.append(hi)

    # if parallel:
    #     with concurrent.futures.ProcessPoolExecutor() as executor:
    #         executor.map(solver, image_files)
    # else:
    for img in image_files:
        solver(img)

    ras = [w['ra_center'].value for w in img_info]
    decs = list([w['dec_center'].value for w in img_info])

    ras_as = [w['ra_center'].to(u.arcsec).value for w in img_info]
    decs_as = [w['dec_center'].to(u.arcsec).value for w in img_info]

    time_range = [Time(w.get('date-obs', t0)) for w in img_info]

    ha = []

    if observer is not None:
        ha = np.array([observer.target_hour_angle(t, SkyCoord(ras[idx], decs[idx], unit='degree')).to(u.degree).value
                       for idx, t in enumerate(time_range)])

        ha[ha > 270] = ha[ha > 270] - 360

    # Delta time
    dt = np.diff([t.datetime.timestamp() for t in time_range])
    dt = np.insert(dt, 0, (time_range[0].datetime.timestamp() - t0.timestamp()))
    t_offset = np.cumsum(dt)

    # Diff between each exposure
    ra_diff = np.diff(ras_as)
    ra_diff = np.insert(ra_diff, 0, 0)

    dec_diff = np.diff(decs_as)
    dec_diff = np.insert(dec_diff, 0, 0)

    # Delta arcsecond
    dra_as = pd.Series(ra_diff)
    ddec_as = pd.Series(dec_diff)

    # Delta arcsecond rate
    dra_as_rate = dra_as / dt
    ddec_as_rate = ddec_as / dt

    dra_as_rate.fillna(value=0, inplace=True)
    ddec_as_rate.fillna(value=0, inplace=True)

    if verbose:
        print(type(ra_diff))
        print(type(dec_diff))
        print(type(dt))
        print(type(t_offset))
        print(type(ras))
        print(type(decs))

    table = Table({
        'dec': decs,
        'dec_as': ddec_as,
        'dec_as_rate': ddec_as_rate,
        'dt': dt,
        'ha': ha,
        'ra': ras,
        'ra_as': dra_as,
        'ra_as_rate': dra_as_rate,
        'offset': t_offset,
        'time_range': [t.mjd for t in time_range],
    }, meta={
        'name': target_name,
        'obs_date_start': obs_date_start,
    })

    table.add_index('time_range')

    table['ra'].format = '%+3.3f'
    table['ha'].format = '%+3.3f'
    table['dec'].format = '%+3.3f'
    table['dec_as_rate'].format = '%+1.5f'
    table['ra_as_rate'].format = '%+1.5f'
    table['time_range'].format = '%+5.5f'
    table['ra_as'].format = '%+2.3f'
    table['dec_as'].format = '%+3.3f'

    return table


def get_pec_fit(data, gear_period=480, with_plot=False, **kwargs):
    """
    Adapted from:
    http://stackoverflow.com/questions/16716302/how-do-i-fit-a-sine-curve-to-my-data-with-pylab-and-numpy
    """

    if with_plot:
        fig, axes = plt.subplots(nrows=2, ncols=1, sharex=True)

    for idx, key in enumerate(['as', 'as_rate']):

        ra_field = 'ra_{}'.format(key)
        dec_field = 'dec_{}'.format(key)

        guess_freq = 2
        guess_phase = 0
        guess_amplitude_ra = 3 * data[ra_field].std() / (2**0.5)
        guess_offset_ra = data[ra_field].mean()

        guess_amplitude_dec = 3 * data[dec_field].std() / (2**0.5)
        guess_offset_dec = data[dec_field].mean()

        # Initial guess parameters
        ra_p0 = [guess_freq, guess_amplitude_ra, guess_phase, guess_offset_ra]
        dec_p0 = [guess_freq, guess_amplitude_dec, guess_phase, guess_offset_dec]

        # Worm gear is a periodic sine function
        def gear_sin(x, freq, amplitude, phase, offset):
            return amplitude * np.sin(x * freq + phase) + offset

        # Fit to function
        fit_range = data['ha']
        ra_fit = curve_fit(gear_sin, fit_range, data[ra_field], p0=ra_p0)
        dec_fit = curve_fit(gear_sin, fit_range, data[dec_field], p0=dec_p0)

        smooth_range = np.linspace(fit_range.min(), fit_range.max(), 1000)
        smooth_ra_fit = gear_sin(smooth_range, *ra_fit[0])
        smooth_dec_fit = gear_sin(smooth_range, *dec_fit[0])

        if key == 'as_rate':
            smooth_ra_fit = np.gradient(smooth_ra_fit)
            smooth_dec_fit = np.gradient(smooth_dec_fit)

        ra_max = np.max(smooth_ra_fit)
        ra_min = np.min(smooth_ra_fit)

        if with_plot:
            ax = axes[idx]

            if key == 'as':
                ax.plot(fit_range, data[ra_field], 'o', color='red', alpha=0.5)

            ax.plot(smooth_range, smooth_ra_fit, label='RA Fit', color='blue')
            ax.plot(smooth_range, smooth_dec_fit, label='Dec Fit', color='green')

            ax.set_title("Peak-to-Peak: {} arcsec".format(round(ra_max - ra_min, 3)))
            ax.set_xlabel('HA')
            ax.set_ylabel('RA Offset Rate [arcsec]')
            ax.legend()

    if with_plot:
        plt.suptitle(kwargs.get('plot_title', ''))
        plt.savefig('/var/panoptes/images/{}'.format(kwargs.get('plot_name', 'pec_fit.png')))

    def fit_fn(x):
        return ra_fit[0][1] * np.sin(x * ra_fit[0][0] + ra_fit[0][2]) + ra_fit[0][3]

    return fit_fn<|MERGE_RESOLUTION|>--- conflicted
+++ resolved
@@ -16,11 +16,7 @@
 from dateutil import parser as date_parser
 import matplotlib as mpl
 mpl.use('Agg')
-<<<<<<< HEAD
-from mpl import pyplot as plt
-=======
 from matplotlib import pyplot as plt
->>>>>>> 5d34fd93
 
 import numpy as np
 import pandas as pd

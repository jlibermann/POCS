import os
import subprocess
from collections import OrderedDict
from datetime import datetime
from glob import glob

from astroplan import Observer
from astropy import units as u
from astropy.coordinates import EarthLocation
from astropy.coordinates import get_moon
from astropy.coordinates import get_sun

from pocs.base import PanBase
from pocs.camera import AbstractCamera
from pocs.dome import AbstractDome
from pocs.images import Image
from pocs.scheduler import BaseScheduler
from pocs.utils import current_time
from pocs.utils import error
from pocs.utils import load_module


class Observatory(PanBase):

    def __init__(self, cameras=None, scheduler=None, dome=None, *args, **kwargs):
        """Main Observatory class

        Starts up the observatory. Reads config file, sets up location,
        dates, mount, cameras, and weather station
        """
        super().__init__(*args, **kwargs)
        self.logger.info('Initializing observatory')

        # Setup information about site location
        self.logger.info('\tSetting up location')
        self.location = None
        self.earth_location = None
        self.observer = None
        self._setup_location()

        self.logger.info('\tSetting up mount')
        self.mount = None
        self._create_mount()

        self.cameras = OrderedDict()

        if cameras:
            self.logger.info('Adding the cameras to the observatory: {}', cameras)
            self._primary_camera = None
            for cam_name, camera in cameras.items():
                self.add_camera(cam_name, camera)

        # TODO(jamessynge): Discuss with Wilfred the serial port validation behavior
        # here compared to that for the mount.
        self.logger.info('\tSetting up dome.')
        self.dome = dome

        self.logger.info('\tSetting up scheduler')
        self.scheduler = scheduler

        self.current_offset_info = None

        self._image_dir = self.config['directories']['images']
        self.logger.info('\t Observatory initialized')

    ##########################################################################
    # Helper methods
    ##########################################################################

    def is_dark(self, horizon='observe', at_time=None):
        """If sun is below horizon.

        Args:
            horizon (str, optional): Which horizon to use, 'flat', 'focus', or
                'observe' (default).
            at_time (None or `astropy.time.Time`, optional): Time at which to
                check if dark, defaults to now.
        """
        if at_time is None:
            at_time = current_time()
        try:
            horizon_deg = self.config['location']['{}_horizon'.format(horizon)]
        except KeyError:
            self.logger.info(f"Can't find {horizon}_horizon, using -18°")
            horizon_deg = -18 * u.degree
        is_dark = self.observer.is_night(at_time, horizon=horizon_deg)

        if not is_dark:
            sun_pos = self.observer.altaz(at_time, target=get_sun(at_time)).alt
            self.logger.debug(f"Sun {sun_pos:.02f} > {horizon_deg} [{horizon}]")

        return is_dark

    ##########################################################################
    # Properties
    ##########################################################################

    @property
    def sidereal_time(self):
        return self.observer.local_sidereal_time(current_time())

    @property
    def has_cameras(self):
        return len(self.cameras) > 0

    @property
    def primary_camera(self):
        """Return primary camera.

        Note:
            If no camera has been marked as primary this will set and return
            the first camera in the OrderedDict as primary.

        Returns:
            `pocs.camera.Camera`: The primary camera.
        """
        if not self._primary_camera and self.has_cameras:
            self._primary_camera = self.cameras[list(self.cameras.keys())[0]]

        return self._primary_camera

    @primary_camera.setter
    def primary_camera(self, cam):
        cam.is_primary = True
        self._primary_camera = cam

    @property
    def current_observation(self):
        if self.scheduler is None:
            self.logger.info(f'Scheduler not present, cannot get current observation.')
            return None
        return self.scheduler.current_observation

    @current_observation.setter
    def current_observation(self, new_observation):
        if self.scheduler is None:
            self.logger.info(f'Scheduler not present, cannot set current observation.')
        else:
            self.scheduler.current_observation = new_observation

    @property
    def has_dome(self):
        return self.dome is not None

    @property
    def can_observe(self):
        """A dynamic property indicating whether or not observations are possible.

        This property will check to make sure that the following are present:
          * Scheduler
          * Cameras
          * Mount

        If any of the above are not present then a log message is generated and the property returns False.

        Returns:
            bool: True if observations are possible, False otherwise.
        """
        can_observe = True
        if can_observe and self.scheduler is None:
            self.logger.info(f'Scheduler not present, cannot observe.')
            can_observe = False
        if can_observe and not self.has_cameras:
            self.logger.info(f'Cameras not present, cannot observe.')
            can_observe = False
        if can_observe and self.mount is None:
            self.logger.info(f'Mount not present, cannot observe.')
            can_observe = False

        return can_observe

    ##########################################################################
    # Device Getters/Setters
    ##########################################################################

    def add_camera(self, cam_name, camera):
        """Add camera to list of cameras as cam_name.

        Args:
            cam_name (str): The name to use for the camera, e.g. `Cam00`.
            camera (`pocs.camera.camera.Camera`): An instance of the `~Camera` class.
        """
        assert isinstance(camera, AbstractCamera)
        self.logger.debug('Adding {}: {}'.format(cam_name, camera))
        if cam_name in self.cameras:
            self.logger.debug(
                '{} already exists, replacing existing camera under that name.',
                cam_name)

        self.cameras[cam_name] = camera
        if camera.is_primary:
            self.primary_camera = camera

    def remove_camera(self, cam_name):
        """Remove cam_name from list of attached cameras.

        Note:
            If you remove and then add a camera you will change the index order
            of the camera. If you prefer to keep the same order then use `add_camera`
            with the same name as an existing camera to to update the list and preserve
            the order.

        Args:
            cam_name (str): Name of camera to remove.
        """
        self.logger.debug('Removing {}'.format(cam_name))
        del self.cameras[cam_name]

    def set_scheduler(self, scheduler=None):
        """Add's scheduler or remove's scheduler.

        Args:
            scheduler (`pocs.scheduler.BaseScheduler`): An instance of the `~BaseScheduler` class.
        """
        if isinstance(scheduler, BaseScheduler):
            self.logger.info('Adding scheduler.')
            self.scheduler = scheduler
        elif scheduler is None:
            self.logger.info('Removing scheduler.')
            self.scheduler = None
        else:
            raise TypeError("Scheduler is not instance of BaseScheduler class, cannot add.")

<<<<<<< HEAD
    def remove_scheduler(self):
        """Remove scheduler."""
        self.logger.info('Removing scheduler')
        self.scheduler = None
=======
>>>>>>> b764c13c

    def set_dome(self, dome=None):
        """Set's dome or remove the dome for the `Observatory`.
        
        Note:
            The default argument of `None` will remove the current dome.

        Args:
            dome (`pocs.dome.AbstractDome`): An instance of the `~AbstractDome` class.
        """
        if isinstance(dome, AbstractDome):
            self.logger.info('Adding dome.')
            self.dome = dome
        elif dome is None:
            self.logger.info('Removing dome.')
            self.dome = None
        else:
            raise TypeError('Dome is not instance of AbstractDome class, cannot add.')

    ##########################################################################
    # Methods
    ##########################################################################

    def initialize(self):
        """Initialize the observatory and connected hardware """
        self.logger.debug("Initializing mount")
        self.mount.initialize()
        if self.dome:
            self.dome.connect()

    def power_down(self):
        """Power down the observatory. Currently does nothing
        """
        self.logger.debug("Shutting down observatory")
        self.mount.disconnect()
        if self.dome:
            self.dome.disconnect()

    def status(self):
        """Get status information for various parts of the observatory
        """
        status = {}
        try:

            status['can_observe'] = self.can_observe

            t = current_time()
            local_time = str(datetime.now()).split('.')[0]

            if self.mount.is_initialized:
                status['mount'] = self.mount.status()
                status['mount']['current_ha'] = self.observer.target_hour_angle(
                    t, self.mount.get_current_coordinates())
                if self.mount.has_target:
                    status['mount']['mount_target_ha'] = self.observer.target_hour_angle(
                        t, self.mount.get_target_coordinates())

            if self.dome:
                status['dome'] = self.dome.status

            if self.current_observation:
                status['observation'] = self.current_observation.status()
                status['observation']['field_ha'] = self.observer.target_hour_angle(
                    t, self.current_observation.field)

            evening_astro_time = self.observer.twilight_evening_astronomical(t, which='next')
            morning_astro_time = self.observer.twilight_morning_astronomical(t, which='next')

            status['observer'] = {
                'siderealtime': str(self.sidereal_time),
                'utctime': t,
                'localtime': local_time,
                'local_evening_astro_time': evening_astro_time,
                'local_morning_astro_time': morning_astro_time,
                'local_sun_set_time': self.observer.sun_set_time(t),
                'local_sun_rise_time': self.observer.sun_rise_time(t),
                'local_moon_alt': self.observer.moon_altaz(t).alt,
                'local_moon_illumination': self.observer.moon_illumination(t),
                'local_moon_phase': self.observer.moon_phase(t),
            }

        except Exception as e:  # pragma: no cover
            self.logger.warning("Can't get observatory status: {}".format(e))

        return status

    def get_observation(self, *args, **kwargs):
        """Gets the next observation from the scheduler

        Returns:
            observation (pocs.scheduler.observation.Observation or None): An
                an object that represents the obervation to be made

        Raises:
            error.NoObservation: If no valid observation is found
        """

        self.logger.debug("Getting observation for observatory")

        if not self.scheduler:
            self.logger.info(f'Scheduler not present, cannot get the next observation.')
            return None

        # If observation list is empty or a reread is requested
        reread_fields_file = (
            self.scheduler.has_valid_observations is False or
            kwargs.get('reread_fields_file', False) or
            self.config['scheduler'].get('check_file', False)
        )

        # This will set the `current_observation`
        self.scheduler.get_observation(reread_fields_file=reread_fields_file, *args, **kwargs)

        if self.current_observation is None:
            self.scheduler.clear_available_observations()
            raise error.NoObservation("No valid observations found")

        return self.current_observation

    def cleanup_observations(self, upload_images=None, make_timelapse=None, keep_jpgs=None):
        """Cleanup observation list

        Loops through the `observed_list` performing cleanup tasks. Resets
        `observed_list` when done.

        Args:
            upload_images (None or bool, optional): If images should be uploaded to a Google
                Storage bucket, default to config item `panoptes_network.image_storage` then False.
            make_timelapse (None or bool, optional): If a timelapse should be created
                (requires ffmpeg), default to config item `observations.make_timelapse` then True.
            keep_jpgs (None or bool, optional): If JPG copies of observation images should be kept
                on local hard drive, default to config item `observations.keep_jpgs` then True.
        """
        if upload_images is None:
            try:
                upload_images = self.config.get('panoptes_network', {})['image_storage']
            except KeyError:
                upload_images = False

        if make_timelapse is None:
            try:
                make_timelapse = self.config['observations']['make_timelapse']
            except KeyError:
                make_timelapse = True

        if keep_jpgs is None:
            try:
                keep_jpgs = self.config['observations']['keep_jpgs']
            except KeyError:
                keep_jpgs = True

        process_script = 'upload_image_dir.py'
        process_script_path = os.path.join(os.environ['POCS'], 'scripts', process_script)

        if self.scheduler is None:
            self.logger.info(f'Scheduler not present, cannot finish cleanup.')
            return

        for seq_time, observation in self.scheduler.observed_list.items():
            self.logger.debug("Housekeeping for {}".format(observation))

            observation_dir = os.path.join(
                self.config['directories']['images'],
                'fields',
                observation.field.field_name
            )
            self.logger.debug('Searching directory: {}', observation_dir)

            for cam_name, camera in self.cameras.items():
                self.logger.debug('Cleanup for camera {} [{}]'.format(
                    cam_name, camera.uid))

                seq_dir = os.path.join(
                    observation_dir,
                    camera.uid,
                    seq_time
                )
                self.logger.info('Cleaning directory {}'.format(seq_dir))

                process_cmd = [
                    process_script_path,
                    '--directory', seq_dir,
                ]

                if upload_images:
                    process_cmd.append('--upload')

                if make_timelapse:
                    process_cmd.append('--make_timelapse')

                if keep_jpgs is False:
                    process_cmd.append('--remove_jpgs')

                # Start the subprocess in background and collect proc object.
                clean_proc = subprocess.Popen(process_cmd,
                                              universal_newlines=True,
                                              stdout=subprocess.PIPE,
                                              stderr=subprocess.PIPE
                                              )
                self.logger.info('Cleaning directory pid={}'.format(clean_proc.pid))

                # Block and wait for directory to finish
                try:
                    outs, errs = clean_proc.communicate(timeout=3600)  # one hour
                except subprocess.TimeoutExpired:  # pragma: no cover
                    clean_proc.kill()
                    outs, errs = clean_proc.communicate(timeout=10)
                    if errs is not None:
                        self.logger.warning("Problem cleaning: {}".format(errs))

            self.logger.debug('Cleanup finished')

        self.scheduler.reset_observed_list()

    def observe(self):
        """Take individual images for the current observation

        This method gets the current observation and takes the next
        corresponding exposure.

        """
        # Get observatory metadata
        headers = self.get_standard_headers()

        # All cameras share a similar start time
        headers['start_time'] = current_time(flatten=True)

        # List of camera events to wait for to signal exposure is done
        # processing
        camera_events = dict()

        # Take exposure with each camera
        for cam_name, camera in self.cameras.items():
            self.logger.debug("Exposing for camera: {}".format(cam_name))

            try:
                # Start the exposures
                cam_event = camera.take_observation(self.current_observation, headers)

                camera_events[cam_name] = cam_event

            except Exception as e:
                self.logger.error("Problem waiting for images: {}".format(e))

        return camera_events

    def analyze_recent(self):
        """Analyze the most recent exposure

        Compares the most recent exposure to the reference exposure and determines
        the offset between the two.

        Returns:
            dict: Offset information
        """
        # Clear the offset info
        self.current_offset_info = None

        pointing_image_id, pointing_image = self.current_observation.pointing_image
        self.logger.debug(
            "Analyzing recent image using pointing image: '{}'".format(pointing_image))

        try:
            # Get the image to compare
            image_id, image_path = self.current_observation.last_exposure

            current_image = Image(image_path, location=self.earth_location)

            solve_info = current_image.solve_field(skip_solved=False)

            self.logger.debug("Solve Info: {}".format(solve_info))

            # Get the offset between the two
            self.current_offset_info = current_image.compute_offset(pointing_image)
            self.logger.debug('Offset Info: {}'.format(self.current_offset_info))

            # Store the offset information
            self.db.insert('offset_info', {
                'image_id': image_id,
                'd_ra': self.current_offset_info.delta_ra.value,
                'd_dec': self.current_offset_info.delta_dec.value,
                'magnitude': self.current_offset_info.magnitude.value,
                'unit': 'arcsec',
            })

        except error.SolveError:
            self.logger.warning("Can't solve field, skipping")
        except Exception as e:
            self.logger.warning("Problem in analyzing: {}".format(e))

        return self.current_offset_info

    def update_tracking(self):
        """Update tracking with rate adjustment.

        The `current_offset_info` contains information about how far off
        the center of the current image is from the pointing image taken
        at the start of an observation. This offset info is given in arcseconds
        for the RA and Dec.

        A mount will accept guiding adjustments in number of milliseconds
        to move in a specified direction, where the direction is either `east/west`
        for the RA axis and `north/south` for the Dec.

        Here we take the number of arcseconds that the mount is offset and,
        via the `mount.get_ms_offset`, find the number of milliseconds we
        should adjust in a given direction, one for each axis.
        """
        if self.current_offset_info is not None:
            self.logger.debug("Updating the tracking")

            # Get the pier side of pointing image
            _, pointing_image = self.current_observation.pointing_image
            pointing_ha = pointing_image.header_ha

            try:
                pointing_ha = pointing_ha.value
            except AttributeError:
                pass

            self.logger.debug("Pointing HA: {:.02f}".format(pointing_ha))
            correction_info = self.mount.get_tracking_correction(
                self.current_offset_info,
                pointing_ha
            )

            try:
                self.mount.correct_tracking(correction_info)
            except error.Timeout:
                self.logger.warning("Timeout while correcting tracking")

    def get_standard_headers(self, observation=None):
        """Get a set of standard headers

        Args:
            observation (`~pocs.scheduler.observation.Observation`, optional): The
                observation to use for header values. If None is given, use
                the `current_observation`.

        Returns:
            dict: The standard headers
        """

        if observation is None:
            observation = self.current_observation

        assert observation is not None, self.logger.warning(
            "No observation, can't get headers")

        field = observation.field

        self.logger.debug("Getting headers for : {}".format(observation))

        t0 = current_time()
        moon = get_moon(t0, self.observer.location)

        headers = {
            'airmass': self.observer.altaz(t0, field).secz.value,
            'creator': "POCSv{}".format(self.__version__),
            'elevation': self.location.get('elevation').value,
            'ha_mnt': self.observer.target_hour_angle(t0, field).value,
            'latitude': self.location.get('latitude').value,
            'longitude': self.location.get('longitude').value,
            'moon_fraction': self.observer.moon_illumination(t0),
            'moon_separation': field.coord.separation(moon).value,
            'observer': self.config.get('name', ''),
            'origin': 'Project PANOPTES',
            'tracking_rate_ra': self.mount.tracking_rate,
        }

        # Add observation metadata
        headers.update(observation.status())

        # Explicitly convert EQUINOX to float
        try:
            equinox = float(headers['equinox'].replace('J', ''))
        except BaseException:
            equinox = 2000.  # We assume J2000

        headers['equinox'] = equinox

        return headers

    def autofocus_cameras(self, camera_list=None, **kwargs):
        """
        Perform autofocus on all cameras with focus capability, or a named subset
        of these. Optionally will perform a coarse autofocus first, otherwise will
        just fine tune focus.

        Args:
            camera_list (list, optional): list containing names of cameras to autofocus.
            **kwargs: Options passed to the underlying `Focuser.autofocus` method.

        Returns:
            dict of str:threading_Event key:value pairs, containing camera names and
                corresponding Events which will be set when the camera completes autofocus.
        """
        if camera_list:
            # Have been passed a list of camera names, extract dictionary
            # containing only cameras named in the list
            cameras = {cam_name: self.cameras[
                cam_name] for cam_name in camera_list if cam_name in self.cameras.keys()}
            if cameras == {}:
                self.logger.warning(
                    "Passed a list of camera names ({}) but no matches found".format(camera_list))
        else:
            # No cameras specified, will try to autofocus all cameras from
            # self.cameras
            cameras = self.cameras

        autofocus_events = dict()

        # Start autofocus with each camera
        for cam_name, camera in cameras.items():
            self.logger.debug("Autofocusing camera: {}".format(cam_name))

            try:
                assert camera.focuser.is_connected
            except AttributeError:
                self.logger.debug(
                    'Camera {} has no focuser, skipping autofocus'.format(cam_name))
            except AssertionError:
                self.logger.debug(
                    'Camera {} focuser not connected, skipping autofocus'.format(cam_name))
            else:
                try:
                    # Start the autofocus
                    autofocus_event = camera.autofocus(**kwargs)
                except Exception as e:
                    self.logger.error(
                        "Problem running autofocus: {}".format(e))
                else:
                    autofocus_events[cam_name] = autofocus_event

        return autofocus_events

    def open_dome(self):
        """Open the dome, if there is one.

        Returns: False if there is a problem opening the dome,
                 else True if open (or if not exists).
        """
        if not self.dome:
            return True
        if not self.dome.connect():
            return False
        if not self.dome.is_open:
            self.logger.info('Opening dome')
        return self.dome.open()

    def close_dome(self):
        """Close the dome, if there is one.

        Returns: False if there is a problem closing the dome,
                 else True if closed (or if not exists).
        """
        if not self.dome:
            return True
        if not self.dome.connect():
            return False
        if not self.dome.is_closed:
            self.logger.info('Closed dome')
        return self.dome.close()

    ##########################################################################
    # Private Methods
    ##########################################################################

    def _setup_location(self):
        """
        Sets up the site and location details for the observatory

        Note:
            These items are read from the 'site' config directive and include:
                * name
                * latitude
                * longitude
                * timezone
                * presseure
                * elevation
                * horizon

        """
        self.logger.debug('Setting up site details of observatory')

        try:
            config_site = self.config.get('location')

            name = config_site.get('name', 'Nameless Location')

            latitude = config_site.get('latitude')
            longitude = config_site.get('longitude')

            timezone = config_site.get('timezone')

            pressure = config_site.get('pressure', 0.680) * u.bar
            elevation = config_site.get('elevation', 0 * u.meter)
            horizon = config_site.get('horizon', 30 * u.degree)
            flat_horizon = config_site.get('flat_horizon', -6 * u.degree)
            focus_horizon = config_site.get('focus_horizon', -12 * u.degree)
            observe_horizon = config_site.get('observe_horizon', -18 * u.degree)

            self.location = {
                'name': name,
                'latitude': latitude,
                'longitude': longitude,
                'elevation': elevation,
                'timezone': timezone,
                'pressure': pressure,
                'horizon': horizon,
                'flat_horizon': flat_horizon,
                'focus_horizon': focus_horizon,
                'observe_horizon': observe_horizon,
            }
            self.logger.debug("Location: {}".format(self.location))

            # Create an EarthLocation for the mount
            self.earth_location = EarthLocation(
                lat=latitude, lon=longitude, height=elevation)
            self.observer = Observer(
                location=self.earth_location, name=name, timezone=timezone)
        except Exception:
            raise error.PanError(msg='Bad site information')

    def _create_mount(self, mount_info=None):
        """Creates a mount object.

        Details for the creation of the mount object are held in the
        configuration file or can be passed to the method.

        This method ensures that the proper mount type is loaded.

        Args:
            mount_info (dict):  Configuration items for the mount.

        Returns:
            pocs.mount:     Returns a sub-class of the mount type
        """
        if mount_info is None:
            mount_info = self.config.get('mount')

        model = mount_info.get('model')

        if 'mount' in self.config.get('simulator', []):
            model = 'simulator'
            driver = 'simulator'
            mount_info['simulator'] = True
        else:
            model = mount_info.get('brand')
            driver = mount_info.get('driver')

            # See if we have a serial connection
            try:
                port = mount_info['serial']['port']
                if port is None or len(glob(port)) == 0:
                    msg = "Mount port({}) not available. ".format(port) \
                          + "Use simulator = mount for simulator. Exiting."
                    raise error.MountNotFound(msg=msg)
            except KeyError:
                # TODO(jamessynge): We should move the driver specific validation into the driver
                # module (e.g. module.create_mount_from_config). This means we have to adjust the
                # definition of this method to return a validated but not fully initialized mount
                # driver.
                if model != 'bisque':
                    msg = "No port specified for mount in config file. " \
                          + "Use simulator = mount for simulator. Exiting."
                    raise error.MountNotFound(msg=msg)

        self.logger.debug('Creating mount: {}'.format(model))

        module = load_module('pocs.mount.{}'.format(driver))

        # Make the mount include site information
        self.mount = module.Mount(location=self.earth_location)

        self.logger.debug('Mount created')<|MERGE_RESOLUTION|>--- conflicted
+++ resolved
@@ -221,13 +221,6 @@
         else:
             raise TypeError("Scheduler is not instance of BaseScheduler class, cannot add.")
 
-<<<<<<< HEAD
-    def remove_scheduler(self):
-        """Remove scheduler."""
-        self.logger.info('Removing scheduler')
-        self.scheduler = None
-=======
->>>>>>> b764c13c
 
     def set_dome(self, dome=None):
         """Set's dome or remove the dome for the `Observatory`.

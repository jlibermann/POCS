--- conflicted
+++ resolved
@@ -12,11 +12,7 @@
     if data_folder is None:
         data_folder = "{}/astrometry/data".format(os.getenv('PANDIR'))
 
-<<<<<<< HEAD
     for i in range(4214, 4220):
-=======
-    for i in range(4214, 4219):
->>>>>>> 5c529842
         fn = 'index-{}.fits'.format(i)
         dest = "{}/{}".format(data_folder, fn)
 
